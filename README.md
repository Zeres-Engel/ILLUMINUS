--- conflicted
+++ resolved
@@ -1,678 +1,3 @@
-<<<<<<< HEAD
-<div align="center">
-  <img src="static/favicon.svg" alt="ILLUMINUS Logo" width="120" height="120">
-  
-  # ⭐ ILLUMINUS Wav2Lip
-  
-  ## Real-Time AI-Powered Lip Synchronization Platform
-  
-  [![License](https://img.shields.io/badge/License-Apache%202.0-blue.svg)](https://opensource.org/licenses/Apache-2.0)
-  [![Docker](https://img.shields.io/badge/docker-ready-blue.svg)](https://www.docker.com/)
-  [![CUDA](https://img.shields.io/badge/CUDA-supported-green.svg)](https://developer.nvidia.com/cuda-zone)
-  [![WebSocket](https://img.shields.io/badge/WebSocket-API-purple.svg)](https://github.com/Zeres-Engel/ILLUMINUS)
-  
-  **Advanced AI-powered lip synchronization web application with cosmic-themed UI, GPU acceleration, and real-time WebSocket processing.**
-</div>
-
----
-
-## 🌟 Features
-
-- 🚀 **GPU Acceleration**: CUDA support for up to 28× faster processing
-- 🎯 **Advanced Face Detection**: S3FD face detection with batch processing
-- ⚡ **Real-time WebSocket API**: Bi-directional communication with progress updates
-- 🎨 **Cosmic Web Interface**: Modern UI with particle effects and animations
-- 🤖 **Multiple AI Models**: Original Wav2Lip (139MB) and Compressed (4.9MB)
-- 🔧 **Flexible Configuration**: Customizable face detection and video processing
-- 🐳 **Docker Support**: One-command deployment
-- 📱 **Responsive Design**: Works on desktop, tablet, and mobile
-
----
-
-## 🏗️ System Architecture
-
-```
-┌─────────────────────────────────────────────────────────────┐
-│                    ILLUMINUS Wav2Lip                        │
-├─────────────────────────────────────────────────────────────┤
-│  🌐 Frontend (Cosmic UI)                                   │
-│  ├── HTML5 + TailwindCSS + Cosmic Effects                 │
-│  ├── WebSocket Client with Real-time Updates              │
-│  └── Drag & Drop File Upload (Video/Image + Audio)        │
-├─────────────────────────────────────────────────────────────┤
-│  ⚡ FastAPI Backend                                         │
-│  ├── WebSocket API (/ws/lip-sync)                         │
-│  ├── Health Check & Utilities                             │
-│  └── Base64 Input/Output Processing                       │
-├─────────────────────────────────────────────────────────────┤
-│  🧠 AI Processing Pipeline                                 │
-│  ├── S3FD Face Detection (Batch Processing)               │
-│  ├── Wav2Lip Models (Original & Compressed)               │
-│  ├── GPU/CUDA Acceleration                                │
-│  └── Video Generation & Encoding                          │
-├─────────────────────────────────────────────────────────────┤
-│  🔧 Infrastructure                                         │
-│  ├── Docker Containerization                              │
-│  ├── Automatic Model Download                             │
-│  └── Comprehensive Logging                                │
-└─────────────────────────────────────────────────────────────┘
-```
-
----
-
-## 🚀 Quick Start
-
-### Docker (Recommended)
-
-```bash
-# Clone the repository
-git clone https://github.com/Zeres-Engel/ILLUMINUS.git
-cd ILLUMINUS
-
-# Run with Docker Compose
-docker-compose up
-
-# Access the application
-open http://localhost:8000
-```
----
-
-## 📋 Step-by-Step Installation Guide
-
-### Prerequisites
-
-- **Python 3.8+** (3.9+ recommended)
-- **FFmpeg** for video processing
-- **CUDA 11.0+** (optional, for GPU acceleration)
-- **Docker** (optional, for containerized deployment)
-
-### 1. Environment Setup
-
-#### Linux/Ubuntu
-```bash
-# Update system
-sudo apt update && sudo apt upgrade -y
-
-# Install Python and pip
-sudo apt install python3 python3-pip python3-venv -y
-
-# Install FFmpeg
-sudo apt install ffmpeg -y
-
-# Install CUDA (optional, for GPU support)
-# Follow NVIDIA CUDA installation guide for your system
-```
-
-### 2. Project Setup
-
-```bash
-# Clone repository
-git clone https://github.com/Zeres-Engel/ILLUMINUS.git
-cd ILLUMINUS
-
-# Create and activate virtual environment
-python3 -m venv illuminus_env
-
-# Activate environment
-source illuminus_env/bin/activate  # Linux/Mac
-# .\illuminus_env\Scripts\activate  # Windows PowerShell
-# illuminus_env\Scripts\activate.bat  # Windows CMD
-```
-
-### 3. Dependencies Installation
-
-```bash
-# Install Python packages
-pip install --upgrade pip
-pip install -r requirements.txt
-```
-
-### 4. AI Models Download
-
-```bash
-# Download all required models automatically
-python scripts/download_models.py
-
-# Or download specific categories
-python scripts/download_models.py --category wav2lip
-python scripts/download_models.py --category face_detection
-
-# Check available models
-python scripts/download_models.py --list
-```
-
-### 55. Launch Application
-
-```bash
-# Start the server
-python app.py
-
-# Alternative with uvicorn
-uvicorn app:app --host 0.0.0.0 --port 8000 --reload
-
-# Access the application
-# Open browser and navigate to: http://localhost:8000
-```
-
----
-
-## 🔧 How It Works
-
-### 1. Input Processing
-- **Video/Image Upload**: Supports MP4, AVI, MOV formats for video; JPG, PNG for images
-- **Audio Upload**: Supports MP3, WAV, M4A formats
-- **File Validation**: Automatic file type detection and size validation
-
-### 2. AI Processing Pipeline
-
-#### Face Detection
-```python
-# S3FD Face Detection with batch processing
-face_detection_service = FaceDetectionService(
-    device='cuda',
-    batch_size=16
-)
-faces = face_detection_service.detect_faces(video_frames)
-```
-
-#### Lip Synchronization
-```python
-# Wav2Lip AI model processing
-wav2lip_service = Wav2LipPipelineService(
-    model_type='nota_wav2lip',  # or 'wav2lip'
-    device='cuda'
-)
-result = wav2lip_service.process_video_audio(
-    video_path, audio_path
-)
-```
-
-### 3. WebSocket Communication
-
-#### Client to Server
-```json
-{
-  "type": "process",
-  "audio_base64": "base64-encoded-audio",
-  "image_base64": "base64-encoded-image",
-  "options": {
-    "model_type": "nota_wav2lip",
-    "device": "auto",
-    "pads": [0, 10, 0, 0],
-    "resize_factor": 2
-  }
-}
-```
-
-#### Server to Client
-```json
-{
-  "type": "progress",
-  "percentage": 75,
-  "message": "Processing lip synchronization...",
-  "frames_processed": 150,
-  "total_frames": 200
-}
-```
-
-### 4. Output Generation
-- **Video Encoding**: H.264 MP4 format
-- **Base64 Response**: Direct download via WebSocket
-- **Quality Options**: Configurable resolution and bitrate
-
----
-
-## 🧪 WebSocket API Testing
-
-### Method 1: Web Interface
-```bash
-# Access the built-in WebSocket test client
-open http://localhost:8000/websocket-test
-```
-
-### Method 2: Python Client
-```python
-import asyncio
-import websockets
-import json
-import base64
-
-async def test_websocket():
-    uri = "ws://localhost:8000/ws/lip-sync"
-    
-    async with websockets.connect(uri) as websocket:
-        # Load files
-        with open("test_audio.wav", "rb") as audio_file:
-            audio_base64 = base64.b64encode(audio_file.read()).decode()
-        
-        with open("test_image.jpg", "rb") as image_file:
-            image_base64 = base64.b64encode(image_file.read()).decode()
-        
-        # Send processing request
-        message = {
-            "type": "process",
-            "audio_base64": audio_base64,
-            "image_base64": image_base64,
-            "options": {
-                "model_type": "nota_wav2lip",
-                "device": "auto"
-            }
-        }
-        
-        await websocket.send(json.dumps(message))
-        
-        # Receive responses
-        async for message in websocket:
-            data = json.loads(message)
-            print(f"Received: {data['type']}")
-            
-            if data['type'] == 'result':
-                # Save result video
-                video_data = base64.b64decode(data['video_base64'])
-                with open("result.mp4", "wb") as f:
-                    f.write(video_data)
-                break
-
-# Run test
-asyncio.run(test_websocket())
-```
-
-### Method 3: Command Line Client
-```bash
-# Use the included test script
-python scripts/websocket_test_client.py --audio sample.wav --image person.jpg
-
-# With custom options
-python scripts/websocket_test_client.py \
-    --audio sample.wav \
-    --image person.jpg \
-    --model nota_wav2lip \
-    --device cuda
-```
-
-### Method 4: WebSocket Libraries
-
-#### JavaScript (Browser)
-```javascript
-const ws = new WebSocket('ws://localhost:8000/ws/lip-sync');
-
-ws.onopen = function() {
-    console.log('WebSocket connected');
-    
-    // Send processing request
-    ws.send(JSON.stringify({
-        type: 'process',
-        audio_base64: audioBase64,
-        image_base64: imageBase64,
-        options: { model_type: 'nota_wav2lip' }
-    }));
-};
-
-ws.onmessage = function(event) {
-    const data = JSON.parse(event.data);
-    console.log('Received:', data.type);
-};
-```
-
-#### curl (HTTP Upgrade)
-```bash
-curl --include \
-     --no-buffer \
-     --header "Connection: Upgrade" \
-     --header "Upgrade: websocket" \
-     --header "Sec-WebSocket-Key: SGVsbG8sIHdvcmxkIQ==" \
-     --header "Sec-WebSocket-Version: 13" \
-     http://localhost:8000/ws/lip-sync
-```
-
----
-
-## 🐳 Docker Deployment
-
-### Quick Start
-```bash
-# Clone and run
-git clone https://github.com/Zeres-Engel/ILLUMINUS.git
-cd ILLUMINUS
-docker-compose up
-```
-
-### Custom Configuration
-
-#### docker-compose.yml
-```yaml
-version: '3.8'
-
-services:
-  illuminus:
-    build: .
-    ports:
-      - "8000:8000"
-    volumes:
-      - ./data:/app/data
-      - ./logs:/app/logs
-    environment:
-      - CUDA_VISIBLE_DEVICES=0
-      - ILLUMINUS_DEBUG=false
-    deploy:
-      resources:
-        reservations:
-          devices:
-            - driver: nvidia
-              count: 1
-              capabilities: [gpu]
-```
-
-#### Dockerfile Customization
-```dockerfile
-FROM nvidia/cuda:11.8-runtime-ubuntu20.04
-
-# Install Python and dependencies
-RUN apt-get update && apt-get install -y \
-    python3 python3-pip ffmpeg \
-    && rm -rf /var/lib/apt/lists/*
-
-# Copy application
-COPY . /app
-WORKDIR /app
-
-# Install Python packages
-RUN pip install -r requirements.txt
-
-# Download models
-RUN python scripts/download_models.py
-
-# Expose port
-EXPOSE 8000
-
-# Start application
-CMD ["python", "app.py"]
-```
-
-### Production Deployment
-```bash
-# Build production image
-docker build -t illuminus:prod .
-
-# Run with GPU support
-docker run --gpus all -p 8000:8000 illuminus:prod
-
-# Run with volume mounts
-docker run --gpus all \
-    -p 8000:8000 \
-    -v $(pwd)/data:/app/data \
-    -v $(pwd)/logs:/app/logs \
-    illuminus:prod
-
-# Docker Swarm deployment
-docker stack deploy -c docker-compose.yml illuminus
-
-# Kubernetes deployment
-kubectl apply -f k8s/
-```
-
----
-
-## ⚙️ Configuration Options
-
-### Model Configuration
-```python
-# config/models.yaml
-models:
-  wav2lip:
-    original:
-      url: "https://github.com/Rudrabha/Wav2Lip/releases/download/v1.0/wav2lip_gan.pth"
-      size: "139MB"
-      speed: "1x"
-    compressed:
-      url: "custom_compressed_model.pth"
-      size: "4.9MB" 
-      speed: "28x"
-      
-  face_detection:
-    s3fd:
-      url: "https://github.com/adrianbulat/face_alignment/releases/download/v1.0/s3fd-619a316812.pth"
-      size: "86MB"
-```
-
-### Server Configuration
-```python
-# config/server.yaml
-server:
-  host: "0.0.0.0"
-  port: 8000
-  debug: false
-  cors_origins: ["*"]
-  
-processing:
-  default_device: "auto"
-  max_file_size: 100MB
-  temp_dir: "temp/"
-  result_dir: "static/results/"
-  
-websocket:
-  ping_interval: 30
-  ping_timeout: 10
-  max_connections: 100
-```
-
----
-
-## 🔍 Troubleshooting
-
-### Common Issues
-
-#### 1. WebSocket Connection Failed
-```bash
-# Check if server is running
-curl http://localhost:8000/health
-
-# Test WebSocket endpoint
-wscat -c ws://localhost:8000/ws/lip-sync
-
-# Check firewall settings
-sudo ufw allow 8000
-```
-
-#### 2. CUDA Not Detected
-```bash
-# Check CUDA installation
-nvidia-smi
-python -c "import torch; print(torch.cuda.is_available())"
-
-# Install PyTorch with CUDA
-pip install torch torchvision torchaudio --index-url https://download.pytorch.org/whl/cu118
-```
-
-#### 3. FFmpeg Issues
-```bash
-# Install FFmpeg
-# Ubuntu/Debian
-sudo apt install ffmpeg
-
-# CentOS/RHEL
-sudo yum install ffmpeg
-
-# macOS
-brew install ffmpeg
-
-# Windows
-# Download from https://ffmpeg.org/download.html
-```
-
-#### 4. Out of Memory Errors
-```python
-# Reduce batch sizes in config
-face_det_batch_size: 8  # Default: 16
-wav2lip_batch_size: 64  # Default: 128
-resize_factor: 2        # Default: 1
-```
-
-#### 5. Model Download Failed
-```bash
-# Manual model download
-mkdir -p data/checkpoints/wav2lip
-wget https://github.com/Rudrabha/Wav2Lip/releases/download/v1.0/wav2lip_gan.pth \
-     -O data/checkpoints/wav2lip/lrs3-wav2lip.pth
-
-# Check disk space
-df -h
-
-# Check internet connection
-ping github.com
-```
-
----
-
-## 📚 API Reference
-
-### WebSocket Endpoints
-
-#### `/ws/lip-sync`
-Main processing endpoint for real-time lip synchronization.
-
-**Input Message Format:**
-```json
-{
-  "type": "process",
-  "audio_base64": "string",
-  "image_base64": "string", 
-  "options": {
-    "model_type": "nota_wav2lip | wav2lip",
-    "device": "auto | cuda | cpu",
-    "audio_format": "wav | mp3 | m4a",
-    "image_format": "jpg | png",
-    "pads": [top, bottom, left, right],
-    "resize_factor": 1,
-    "face_det_batch_size": 16,
-    "static": false,
-    "nosmooth": false
-  }
-}
-```
-
-**Response Message Types:**
-```json
-// Progress Update
-{
-  "type": "progress",
-  "percentage": 75,
-  "message": "Processing...",
-  "frames_processed": 150,
-  "total_frames": 200
-}
-
-// Success Result
-{
-  "type": "result", 
-  "video_base64": "string",
-  "processing_time": 45.2,
-  "inference_fps": 15.8,
-  "frames_processed": 200
-}
-
-// Error Response
-{
-  "type": "error",
-  "message": "Error description",
-  "error_code": "validation_error"
-}
-```
-
-### REST Endpoints
-
-#### `GET /health`
-System health check and status information.
-
-#### `GET /ws/stats`
-WebSocket connection statistics and performance metrics.
-
-#### `GET /`
-Main web interface.
-
-#### `GET /websocket-test`
-WebSocket API testing interface.
-
----
-
-## 🤝 Contributing
-
-### Development Setup
-```bash
-# Clone for development
-git clone https://github.com/Zeres-Engel/ILLUMINUS.git
-cd ILLUMINUS
-
-# Create development environment
-python -m venv dev_env
-source dev_env/bin/activate
-
-# Install development dependencies
-pip install -r requirements-dev.txt
-
-# Install pre-commit hooks
-pre-commit install
-
-# Run tests
-pytest tests/
-
-# Start development server
-uvicorn app:app --reload --host 0.0.0.0 --port 8000
-```
-
-### Code Style
-- **Python**: Black, isort, flake8
-- **JavaScript**: Prettier, ESLint
-- **Documentation**: Google-style docstrings
-
-### Pull Request Process
-1. Fork the repository
-2. Create feature branch (`git checkout -b feature/amazing-feature`)
-3. Commit changes (`git commit -m 'Add amazing feature'`)
-4. Push to branch (`git push origin feature/amazing-feature`)
-5. Open Pull Request
-
----
-
-## 📄 License
-
-This project is licensed under the **Apache License 2.0** - see the [LICENSE](LICENSE) file for details.
-
----
-
-## 🙏 Acknowledgments
-
-- **[Rudrabha Mukhopadhyay](https://github.com/Rudrabha/Wav2Lip)** - Original Wav2Lip research and implementation
-- **[Adrian Bulat](https://github.com/1adrianb/face-alignment)** - Face alignment and detection libraries
-- **PyTorch Team** - Deep learning framework
-- **FastAPI Team** - Modern web framework
-- **OpenAI** - AI research inspiration
-
----
-
-## 📞 Support & Contact
-
-- **📧 Email**: [ngpthanh15@gmail.com](mailto:ngpthanh15@gmail.com)
-- **🌐 GitHub**: [@Zeres-Engel](https://github.com/Zeres-Engel)
-- **🐛 Issues**: [GitHub Issues](https://github.com/Zeres-Engel/ILLUMINUS/issues)
-- **📚 Documentation**: [Wiki](https://github.com/Zeres-Engel/ILLUMINUS/wiki)
-
----
-
-## 🌟 Star History
-
-[![Star History Chart](https://api.star-history.com/svg?repos=Zeres-Engel/ILLUMINUS&type=Date)](https://star-history.com/#Zeres-Engel/ILLUMINUS&Date)
-
----
-
-<div align="center">
-
-**Made with ❤️ by [Andrew](https://github.com/Zeres-Engel)**
-
-*Transforming the future of AI-powered video generation, one cosmic lip-sync at a time* ✨
-
-</div>
-=======
 <div align="center">
   <img src="static/favicon.svg" alt="ILLUMINUS Logo" width="120" height="120">
   
@@ -964,5 +289,4 @@
 
 ### 🌟 **[Experience ILLUMINUS Live →](http://illuminusw2l.io.vn/)**
 
-</div>
->>>>>>> a0697e26
+</div>